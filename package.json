{
	"name": "simplycall",
	"license": "MIT",
	"packageManager": "yarn@4.6.0",
<<<<<<< HEAD
	"scripts": {
		"docs:dev": "vitepress dev docs",
		"docs:build": "vitepress build docs",
		"docs:preview": "vitepress preview docs"
	},
	"devDependencies": {
		"@biomejs/biome": "1.9.4",
		"typescript": "^5.7.3",
		"vitepress": "^1.6.3",
		"vue": "^3.5.13"
=======
	"main": "./src/index.ts",
	"files": [
		"dist/**/*"
	],
	"publishConfig": {
		"access": "public",
		"main": "./dist/index.js",
		"module": "./dist/index.mjs",
		"type": "./dist/index.d.ts"
	},
	"scripts": {
		"build": "tsup src/index.ts --dts --format esm,cjs",
		"prepack": "yarn build"
	},
	"devDependencies": {
		"@biomejs/biome": "1.9.4",
		"tsup": "^8.4.0",
		"typescript": "^5.7.3"
>>>>>>> 903beb8c
	}
}<|MERGE_RESOLUTION|>--- conflicted
+++ resolved
@@ -2,18 +2,6 @@
 	"name": "simplycall",
 	"license": "MIT",
 	"packageManager": "yarn@4.6.0",
-<<<<<<< HEAD
-	"scripts": {
-		"docs:dev": "vitepress dev docs",
-		"docs:build": "vitepress build docs",
-		"docs:preview": "vitepress preview docs"
-	},
-	"devDependencies": {
-		"@biomejs/biome": "1.9.4",
-		"typescript": "^5.7.3",
-		"vitepress": "^1.6.3",
-		"vue": "^3.5.13"
-=======
 	"main": "./src/index.ts",
 	"files": [
 		"dist/**/*"
@@ -25,13 +13,20 @@
 		"type": "./dist/index.d.ts"
 	},
 	"scripts": {
+		"test": "vitest",
 		"build": "tsup src/index.ts --dts --format esm,cjs",
-		"prepack": "yarn build"
+		"prepack": "yarn build",
+		"docs:dev": "vitepress dev docs",
+		"docs:build": "vitepress build docs",
+		"docs:preview": "vitepress preview docs"
 	},
 	"devDependencies": {
 		"@biomejs/biome": "1.9.4",
+		"@vitest/coverage-v8": "3.0.7",
 		"tsup": "^8.4.0",
-		"typescript": "^5.7.3"
->>>>>>> 903beb8c
+		"typescript": "^5.7.3",
+		"vitepress": "^1.6.3",
+		"vitest": "^3.0.7",
+		"vue": "^3.5.13"
 	}
 }
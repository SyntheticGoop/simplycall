--- conflicted
+++ resolved
@@ -3,24 +3,17 @@
 	"license": "MIT",
 	"packageManager": "yarn@4.6.0",
 	"scripts": {
-<<<<<<< HEAD
+		"test": "vitest",
 		"docs:dev": "vitepress dev docs",
 		"docs:build": "vitepress build docs",
 		"docs:preview": "vitepress preview docs"
 	},
 	"devDependencies": {
 		"@biomejs/biome": "1.9.4",
+		"@vitest/coverage-v8": "3.0.7",
 		"typescript": "^5.7.3",
 		"vitepress": "^1.6.3",
+		"vitest": "^3.0.7",
 		"vue": "^3.5.13"
-=======
-		"test": "vitest"
-	},
-	"devDependencies": {
-		"@biomejs/biome": "1.9.4",
-		"@vitest/coverage-v8": "3.0.7",
-		"typescript": "^5.7.3",
-		"vitest": "^3.0.7"
->>>>>>> ecde08c8
 	}
 }
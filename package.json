{
	"name": "simplycall",
	"license": "MIT",
	"packageManager": "yarn@4.6.0",
	"devDependencies": {
<<<<<<< HEAD
		"typescript": "^5.7.3"
=======
		"@biomejs/biome": "1.9.4"
>>>>>>> e6a8caf2
	}
}<|MERGE_RESOLUTION|>--- conflicted
+++ resolved
@@ -3,10 +3,7 @@
 	"license": "MIT",
 	"packageManager": "yarn@4.6.0",
 	"devDependencies": {
-<<<<<<< HEAD
+		"@biomejs/biome": "1.9.4",
 		"typescript": "^5.7.3"
-=======
-		"@biomejs/biome": "1.9.4"
->>>>>>> e6a8caf2
 	}
 }